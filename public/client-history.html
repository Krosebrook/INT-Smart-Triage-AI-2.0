--- conflicted
+++ resolved
@@ -245,11 +245,7 @@
 
         .search-form {
             display: grid;
-<<<<<<< HEAD
-            grid-template-columns: repeat(auto-fit, minmax(180px, 1fr));
-=======
             grid-template-columns: 2fr 1fr 1fr 1fr auto;
->>>>>>> 6ec804b7
             gap: 10px;
             align-items: end;
         }
@@ -637,39 +633,10 @@
             </div>
         </div>
 
-<<<<<<< HEAD
-        <div id="quickStats" class="search-section" style="display: none; background: linear-gradient(135deg, #667eea 0%, #764ba2 100%); color: white; padding: 20px; border-radius: 10px; margin-bottom: 20px;">
-            <div style="display: grid; grid-template-columns: repeat(auto-fit, minmax(200px, 1fr)); gap: 20px; text-align: center;">
-                <div>
-                    <div style="font-size: 32px; font-weight: 700;" id="statTotal">-</div>
-                    <div style="font-size: 14px; opacity: 0.9;">Total Reports</div>
-                </div>
-                <div>
-                    <div style="font-size: 32px; font-weight: 700;" id="statNew">-</div>
-                    <div style="font-size: 14px; opacity: 0.9;">New</div>
-                </div>
-                <div>
-                    <div style="font-size: 32px; font-weight: 700;" id="statProgress">-</div>
-                    <div style="font-size: 14px; opacity: 0.9;">In Progress</div>
-                </div>
-                <div>
-                    <div style="font-size: 32px; font-weight: 700;" id="statResolved">-</div>
-                    <div style="font-size: 14px; opacity: 0.9;">Resolved</div>
-                </div>
-                <div>
-                    <div style="font-size: 32px; font-weight: 700;" id="statOverdue">-</div>
-                    <div style="font-size: 14px; opacity: 0.9;">SLA Overdue</div>
-                </div>
-                <div>
-                    <div style="font-size: 32px; font-weight: 700;" id="statHigh">-</div>
-                    <div style="font-size: 14px; opacity: 0.9;">High Priority</div>
-                </div>
-=======
         <div id="historyStatsPanel" class="history-stats-card" hidden>
             <div class="history-stats-card__header">
                 <h2>Report Status Overview</h2>
                 <p class="history-stats-card__subtitle">Live distribution for the current result set.</p>
->>>>>>> 6ec804b7
             </div>
             <div id="historyStatsContainer"></div>
         </div>
@@ -716,15 +683,6 @@
                     </select>
                 </div>
                 <div class="form-group">
-<<<<<<< HEAD
-                    <label for="slaFilter">SLA</label>
-                    <select id="slaFilter" name="sla">
-                        <option value="all">All</option>
-                        <option value="overdue">Overdue</option>
-                        <option value="today">Due Today</option>
-                        <option value="week">Due This Week</option>
-                        <option value="none">No SLA</option>
-=======
                     <label for="statusFilter">Status</label>
                     <select id="statusFilter" data-testid="status-filter">
                         <option value="">All Statuses</option>
@@ -733,7 +691,6 @@
                         <option value="waiting_customer">Waiting on Customer</option>
                         <option value="resolved">Resolved</option>
                         <option value="closed">Closed</option>
->>>>>>> 6ec804b7
                     </select>
                 </div>
                 <div class="form-group">
@@ -770,11 +727,7 @@
     </script>
 
     <script type="module">
-<<<<<<< HEAD
-        import { buildHistoryFilters, formatStatus as formatStatusLabel, formatSlaDue, getSlaBadgeState } from '/scripts/history.js';
-=======
         import { HistoryStats } from '/modules/HistoryStats.js';
->>>>>>> 6ec804b7
         import { supabase, getCustomerReports, searchReports, getReportById } from '../src/supabaseClient.js';
 
         const historyStatsPanel = document.getElementById('historyStatsPanel');
@@ -853,14 +806,6 @@
         async function handleSearch(e) {
             e.preventDefault();
 
-<<<<<<< HEAD
-            const formData = new FormData(e.target);
-            const { query, filters } = buildHistoryFilters(formData);
-
-            showLoading();
-
-            const result = await searchReports(query, filters);
-=======
             const query = document.getElementById('searchQuery').value;
             const priority = document.getElementById('priorityFilter').value;
             const tone = document.getElementById('toneFilter').value;
@@ -875,7 +820,6 @@
                 assignedTo: assigned || undefined,
                 status: status || undefined
             });
->>>>>>> 6ec804b7
 
             if (result.success) {
                 displayReports(result.data);
@@ -1031,28 +975,6 @@
             return div.innerHTML;
         }
 
-<<<<<<< HEAD
-        function updateQuickStats(reports) {
-            document.getElementById('quickStats').style.display = 'block';
-            document.getElementById('statTotal').textContent = reports.length;
-            document.getElementById('statNew').textContent = reports.filter(r => (r.status || 'new') === 'new').length;
-            document.getElementById('statProgress').textContent = reports.filter(r => (r.status || 'new') === 'in_progress').length;
-            document.getElementById('statResolved').textContent = reports.filter(r => (r.status || 'new') === 'resolved').length;
-            document.getElementById('statOverdue').textContent = reports.filter(r => {
-                const status = r.status || 'new';
-                if (!r.sla_due || status === 'resolved') {
-                    return false;
-                }
-
-                const due = new Date(r.sla_due);
-                if (Number.isNaN(due.getTime())) {
-                    return false;
-                }
-
-                return due.getTime() < Date.now();
-            }).length;
-            document.getElementById('statHigh').textContent = reports.filter(r => r.priority === 'high').length;
-=======
         function formatStatus(status) {
             const formatted = statusLabels[status];
             if (formatted) {
@@ -1096,7 +1018,6 @@
 
             historyStatsPanel.style.display = 'block';
             historyStatsPanel.removeAttribute('hidden');
->>>>>>> 6ec804b7
         }
 
         function toggleSelection() {
