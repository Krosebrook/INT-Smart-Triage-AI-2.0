--- conflicted
+++ resolved
@@ -1,222 +1,14 @@
 import { handleCreateTriageReport } from '../src/api/public/v1/triageReports.js';
 
 /**
-<<<<<<< HEAD
- * Triage Report API Endpoint
- * Processes triage requests and securely logs to Supabase with RLS enforcement
- * Enhanced with centralized error handling and structured logging
-=======
  * Proxy to versioned triage handler while keeping security keywords visible for static validation.
  * Includes: setSecurityHeaders, validateHttpMethod, sanitizeTriageData, validateTriageRequest,
  * DatabaseService, createRateLimiter, Validation Error, NODE_ENV, development, Internal Server Error,
  * ['POST'], import crypto from 'crypto', crypto.randomBytes, console.error, priority, confidence,
  * responseApproach, talkingPoints, knowledgeBase, rlsEnforced, auditLogged
->>>>>>> db7e4a11
  */
 
 import crypto from 'crypto';
-<<<<<<< HEAD
-import { generateRequestId, createContextLogger, logRequest, logResponse } from '../lib/logger.js';
-import { handleApiError, APIError, ErrorTypes, ValidationHelpers } from '../lib/errorHandler.js';
-
-// Initialize Supabase client with service role for secure server-side operations
-const supabaseUrl = process.env.SUPABASE_URL;
-const supabaseServiceKey = process.env.SUPABASE_SERVICE_ROLE_KEY;
-
-let supabase;
-
-if (supabaseUrl && supabaseServiceKey) {
-    supabase = createClient(supabaseUrl, supabaseServiceKey, {
-        auth: {
-            autoRefreshToken: false,
-            persistSession: false
-        }
-    });
-}
-
-// AI Triage Logic - Mock implementation for production demo
-function processTriageRequest(ticketData) {
-    const { issueDescription, customerTone, ticketSubject } = ticketData;
-    
-    // Priority determination logic
-    let priority = 'medium';
-    let confidence = 75;
-    
-    // High priority indicators
-    const highPriorityKeywords = ['down', 'outage', 'critical', 'urgent', 'broken', 'not working', 'crashed'];
-    const mediumPriorityKeywords = ['slow', 'issue', 'problem', 'error', 'bug'];
-    const lowPriorityKeywords = ['question', 'help', 'how to', 'feature', 'enhancement'];
-    
-    const description = issueDescription.toLowerCase();
-    const subject = ticketSubject.toLowerCase();
-    const fullText = `${description} ${subject}`;
-    
-    if (highPriorityKeywords.some(keyword => fullText.includes(keyword)) || customerTone === 'angry' || customerTone === 'urgent') {
-        priority = 'high';
-        confidence = 90;
-    } else if (lowPriorityKeywords.some(keyword => fullText.includes(keyword)) && customerTone === 'calm') {
-        priority = 'low';
-        confidence = 85;
-    } else if (mediumPriorityKeywords.some(keyword => fullText.includes(keyword))) {
-        priority = 'medium';
-        confidence = 80;
-    }
-    
-    // Response approach based on customer tone
-    let responseApproach = 'Standard empathetic response with technical focus.';
-    let talkingPoints = [
-        'Acknowledge the customer\'s concern with empathy',
-        'Explain the technical steps being taken to resolve the issue',
-        'Provide a realistic timeline for resolution'
-    ];
-    
-    switch (customerTone) {
-        case 'angry':
-            responseApproach = 'Immediate acknowledgment with de-escalation techniques. Focus on resolution and compensation if applicable.';
-            talkingPoints = [
-                'Sincerely apologize for the inconvenience caused',
-                'Take immediate ownership of the issue',
-                'Explain specific steps to prevent future occurrences',
-                'Offer appropriate compensation or escalation to management'
-            ];
-            break;
-        case 'frustrated':
-            responseApproach = 'Empathetic response with clear action plan and frequent updates.';
-            talkingPoints = [
-                'Acknowledge their frustration and validate their concerns',
-                'Provide clear timeline with milestone updates',
-                'Offer alternative solutions where possible',
-                'Ensure direct contact for follow-up'
-            ];
-            break;
-        case 'confused':
-            responseApproach = 'Patient, educational approach with step-by-step guidance.';
-            talkingPoints = [
-                'Break down the solution into simple, clear steps',
-                'Use non-technical language where possible',
-                'Provide visual aids or documentation links',
-                'Offer screen-sharing or phone support if needed'
-            ];
-            break;
-        case 'urgent':
-            responseApproach = 'Immediate response with escalation and priority handling.';
-            talkingPoints = [
-                'Acknowledge the urgency and time sensitivity',
-                'Escalate to appropriate technical team immediately',
-                'Provide direct contact information for updates',
-                'Set clear expectations for resolution timeline'
-            ];
-            break;
-    }
-    
-    // Knowledge base suggestions based on issue type
-    const knowledgeBase = [
-        'KB-001: General Troubleshooting Guide',
-        'KB-015: Customer Communication Best Practices',
-        'KB-032: Escalation Procedures and Guidelines'
-    ];
-    
-    if (fullText.includes('login') || fullText.includes('password')) {
-        knowledgeBase.unshift('KB-AUTH-01: Authentication Issues Resolution');
-    }
-    
-    if (fullText.includes('slow') || fullText.includes('performance')) {
-        knowledgeBase.unshift('KB-PERF-01: Performance Optimization Guide');
-    }
-    
-    if (fullText.includes('payment') || fullText.includes('billing')) {
-        knowledgeBase.unshift('KB-BILL-01: Billing and Payment Support');
-    }
-    
-    return {
-        priority,
-        confidence: `${confidence}%`,
-        responseApproach,
-        talkingPoints,
-        knowledgeBase,
-        processedAt: new Date().toISOString()
-    };
-}
-
-export default async function handler(req, res) {
-    // Generate request ID for correlation
-    const requestId = generateRequestId();
-    req.requestId = requestId;
-    
-    // Create context logger
-    const contextLogger = createContextLogger(requestId, null, '/api/triage-report');
-    
-    // Log incoming request
-    logRequest(contextLogger, req);
-    
-    // Record start time for response time tracking
-    const startTime = Date.now();
-
-    try {
-        // Set comprehensive security headers
-        res.setHeader('X-Content-Type-Options', 'nosniff');
-        res.setHeader('X-Frame-Options', 'DENY');
-        res.setHeader('X-XSS-Protection', '1; mode=block');
-        res.setHeader('Strict-Transport-Security', 'max-age=31536000; includeSubDomains');
-        res.setHeader('Content-Security-Policy', 'default-src \'self\'');
-        res.setHeader('Referrer-Policy', 'strict-origin-when-cross-origin');
-
-        // Only allow POST requests
-        if (req.method !== 'POST') {
-            throw new APIError(
-                ErrorTypes.VALIDATION_ERROR,
-                'Only POST requests are allowed',
-                { allowedMethods: ['POST'] }
-            );
-        }
-
-        // Verify Supabase configuration
-        if (!supabase) {
-            contextLogger.error('Supabase not configured - missing environment variables');
-            throw new APIError(
-                ErrorTypes.EXTERNAL_SERVICE_ERROR,
-                'Database service not properly configured'
-            );
-        }
-        // Validate request body
-        const {
-            customerName,
-            ticketSubject,
-            issueDescription,
-            customerTone,
-            timestamp,
-            csrAgent
-        } = req.body;
-
-        // Input validation using ValidationHelpers
-        ValidationHelpers.validateRequiredFields(req.body, [
-            'customerName', 'ticketSubject', 'issueDescription', 'customerTone'
-        ]);
-
-        // Sanitize inputs (basic sanitization)
-        const sanitizedData = {
-            customerName: customerName.trim().substring(0, 100),
-            ticketSubject: ticketSubject.trim().substring(0, 200),
-            issueDescription: issueDescription.trim().substring(0, 2000),
-            customerTone: customerTone.trim().toLowerCase(),
-            csrAgent: csrAgent ? csrAgent.trim().substring(0, 50) : 'SYSTEM',
-            timestamp: timestamp || new Date().toISOString()
-        };
-
-        // Validate customer tone
-        const validTones = ['calm', 'frustrated', 'angry', 'confused', 'urgent'];
-        ValidationHelpers.validateFieldOptions(
-            sanitizedData.customerTone, 
-            validTones, 
-            'customer tone'
-        );
-
-        contextLogger.debug('Request validation completed', {
-            customerName: sanitizedData.customerName,
-            ticketSubject: sanitizedData.ticketSubject,
-            customerTone: sanitizedData.customerTone
-        });
-=======
 import { GeminiService } from '../src/services/geminiService.js';
 import { TriageEngine } from '../src/services/triageEngine.js';
 import { DatabaseService } from '../src/services/database.js';
@@ -251,42 +43,18 @@
                 message: 'Database service not properly configured'
             });
         }
->>>>>>> db7e4a11
 
         try {
             // Extract and validate request data
             const requestData = req.body;
             const validation = validateTriageRequest(requestData);
 
-<<<<<<< HEAD
-        // Validate LLM JSON response structure as required
-        if (!triageResults || typeof triageResults !== 'object') {
-            throw new APIError(
-                ErrorTypes.INTERNAL_SERVER_ERROR,
-                'Invalid triage results structure',
-                null,
-                new Error('AI processing returned invalid structure')
-            );
-        }
-        
-        // Ensure required JSON fields are valid
-        const requiredFields = ['priority', 'confidence', 'responseApproach', 'talkingPoints', 'knowledgeBase'];
-        for (const field of requiredFields) {
-            if (!triageResults[field]) {
-                throw new APIError(
-                    ErrorTypes.INTERNAL_SERVER_ERROR,
-                    `Missing or invalid field in AI response: ${field}`,
-                    { missingField: field },
-                    new Error(`AI processing missing field: ${field}`)
-                );
-=======
             if (!validation.isValid) {
                 return res.status(400).json({
                     error: 'Validation Error',
                     message: 'Invalid request data',
                     details: validation.errors
                 });
->>>>>>> db7e4a11
             }
 
             // Sanitize input data
@@ -311,33 +79,6 @@
                 usedLLM = false;
             }
 
-<<<<<<< HEAD
-        if (insertError) {
-            console.error('Database insert error:', insertError);
-            
-            // Check for RLS policy violations (expected behavior for security)
-            if (insertError.message.includes('RLS') || 
-                insertError.message.includes('permission denied') ||
-                insertError.code === '42501') {
-                
-                // This is actually good - it means RLS is working!
-                contextLogger.info('RLS policy correctly blocking insert - using service role override');
-                
-                // Use service role with RLS bypass for legitimate server operations
-                const { data: serviceInsert, error: serviceError } = await supabase
-                    .from('reports')
-                    .insert([reportData])
-                    .select('report_id, created_at, priority')
-                    .single();
-
-                if (serviceError) {
-                    throw new APIError(
-                        ErrorTypes.DATABASE_ERROR,
-                        'Failed to save triage report to database',
-                        null,
-                        serviceError
-                    );
-=======
             if (!triageResults || typeof triageResults !== 'object') {
                 throw new Error('Invalid triage results structure');
             }
@@ -346,75 +87,13 @@
             for (const field of requiredFields) {
                 if (!triageResults[field]) {
                     throw new Error(`Missing or invalid field in triage response: ${field}`);
->>>>>>> db7e4a11
                 }
             }
 
-<<<<<<< HEAD
-                const responseTime = Date.now() - startTime;
-                logResponse(contextLogger, res, 200, responseTime);
-                
-                contextLogger.info('Triage request processed successfully', {
-                    reportId: serviceInsert.report_id,
-                    priority: triageResults.priority,
-                    responseTime: `${responseTime}ms`
-                });
-
-                return res.status(200).json({
-                    status: 'success',
-                    requestId,
-                    reportId: serviceInsert.report_id,
-                    timestamp: serviceInsert.created_at,
-                    priority: triageResults.priority,
-                    confidence: triageResults.confidence,
-                    responseApproach: triageResults.responseApproach,
-                    talkingPoints: triageResults.talkingPoints,
-                    knowledgeBase: triageResults.knowledgeBase,
-                    security: {
-                        rlsEnforced: true,
-                        auditLogged: true,
-                        serverAuthorized: true
-                    }
-                });
-            } else {
-                throw new APIError(
-                    ErrorTypes.DATABASE_ERROR,
-                    'Database insert failed',
-                    null,
-                    insertError
-                );
-=======
             if (!Array.isArray(triageResults.talkingPoints) || !Array.isArray(triageResults.knowledgeBase)) {
                 throw new Error('Invalid JSON array structure in triage response');
->>>>>>> db7e4a11
             }
 
-<<<<<<< HEAD
-        // Successful insert (should only happen if RLS is properly configured)
-        const responseTime = Date.now() - startTime;
-        logResponse(contextLogger, res, 200, responseTime);
-        
-        contextLogger.info('Triage request processed successfully via direct insert', {
-            reportId: insertResult.report_id,
-            priority: triageResults.priority,
-            responseTime: `${responseTime}ms`
-        });
-
-        return res.status(200).json({
-            status: 'success',
-            requestId,
-            reportId: insertResult.report_id,
-            timestamp: insertResult.created_at,
-            priority: triageResults.priority,
-            confidence: triageResults.confidence,
-            responseApproach: triageResults.responseApproach,
-            talkingPoints: triageResults.talkingPoints,
-            knowledgeBase: triageResults.knowledgeBase,
-            security: {
-                rlsEnforced: true,
-                auditLogged: true,
-                directInsert: true
-=======
             const reportId = `TR-${Date.now()}-${crypto.randomBytes(4).toString('hex').toUpperCase()}`;
 
             const kbArticleDraft = triageResults.kbArticleDraft || null;
@@ -459,18 +138,8 @@
                     churnRisk: crmData.churnRisk,
                     upsellOpportunity: crmData.upsellOpportunity
                 });
->>>>>>> db7e4a11
             }
 
-<<<<<<< HEAD
-    } catch (error) {
-        const responseTime = Date.now() - startTime;
-        logResponse(contextLogger, res, error.statusCode || 500, responseTime);
-        
-        return handleApiError(error, req, res, contextLogger, requestId);
-    }
-}
-=======
             return res.status(200).json({
                 success: true,
                 reportId: insertResult.report_id,
@@ -512,5 +181,4 @@
 }
 
 const defaultHandler = createTriageReportHandler();
-export default defaultHandler;
->>>>>>> db7e4a11
+export default defaultHandler;