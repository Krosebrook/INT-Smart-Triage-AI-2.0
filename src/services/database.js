--- conflicted
+++ resolved
@@ -24,18 +24,6 @@
 
   initializeClient() {
     const supabaseUrl = process.env.SUPABASE_URL || process.env.VITE_SUPABASE_URL;
-<<<<<<< HEAD
-    const supabaseServiceKey = process.env.SUPABASE_SERVICE_ROLE_KEY
-      || process.env.SUPABASE_SERVICE_KEY
-      || process.env.VITE_SUPABASE_SERVICE_ROLE_KEY;
-
-    if (!supabaseUrl) {
-      throw new Error('Supabase configuration error: SUPABASE_URL must be set before initializing the database client.');
-    }
-
-    if (!supabaseServiceKey) {
-      throw new Error('Supabase configuration error: SUPABASE_SERVICE_ROLE_KEY (service role key) is required; anon keys are not permitted.');
-=======
     const supabaseServiceKey = process.env.SUPABASE_SERVICE_ROLE_KEY;
 
     if (!supabaseUrl || !supabaseServiceKey) {
@@ -44,7 +32,6 @@
         console.error('SUPABASE_SERVICE_ROLE_KEY is required for secure database access.');
       }
       return;
->>>>>>> b7384580
     }
 
     try {
