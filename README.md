# INT Smart Triage AI 2.0 🎯

<<<<<<< HEAD
=======
[![Tests](https://img.shields.io/badge/tests-16%2F16%20passing-brightgreen)]()
[![Coverage](https://img.shields.io/badge/coverage-5.43%25-yellow)]()
[![Node](https://img.shields.io/badge/node-18.20.0%2B-brightgreen)]()
[![License](https://img.shields.io/badge/license-MIT-blue)]()

>>>>>>> 1008c1da
**Secure, production-ready AI Triage Tool for INT Inc. Client Success**

Instantly triages client tickets, provides CSRs with empathetic talking points, suggests Knowledge Base articles, and securely logs all activity to Supabase using Vercel Serverless Functions. This system ensures low response times, data persistence, and full security compliance.

## 🚀 Production Features

- **🎯 Intelligent Ticket Triage**: AI-powered priority assignment with confidence scoring
- **💬 Empathetic Response Guidelines**: Tone-aware talking points for improved customer relations
- **📚 Knowledge Base Integration**: Contextual article suggestions based on issue analysis
- **🔐 Enterprise Security**: Mandatory Row Level Security (RLS) with zero client-side database access
- **📊 Complete Audit Trail**: Comprehensive logging with IP tracking and session management
- **⚡ Serverless Architecture**: Vercel-hosted with automatic scaling and edge optimization

## 🛡️ Security Architecture

- **Mandatory RLS Enforcement**: Database access restricted to server-side operations only
- **Service Role Authentication**: Secure API-to-database communications
- **Comprehensive Security Headers**: Protection against XSS, CSRF, and clickjacking
- **Input Sanitization**: Full validation and sanitization of all user inputs
- **Environment Variable Security**: All secrets managed through Vercel's encrypted storage

## 🔧 Tech Stack

- **Frontend**: Vanilla JavaScript with modern CSS Grid/Flexbox
- **Backend**: Vercel Serverless Functions (Node.js)
- **Database**: Supabase (PostgreSQL) with mandatory RLS
- **Deployment**: Vercel with CI/CD integration
- **Security**: Enterprise-grade with comprehensive audit logging

## 📁 Project Structure

```
├── index.html              # CSR Dashboard Interface
├── package.json            # Dependencies and build configuration
├── vercel.json            # Vercel deployment configuration
├── api/
│   ├── health-check.js    # System health and RLS verification
<<<<<<< HEAD
=======
│   ├── report-submit.js   # Validated public submissions via service role
>>>>>>> 1008c1da
│   └── triage-report.js   # Secure triage processing and logging
├── supabase-setup.sql     # Database schema with RLS policies
├── DEPLOYMENT.md          # Complete production deployment guide
└── .gitignore            # Security-focused ignore patterns
```

## 🚀 Quick Start

1. **Deploy to Vercel**:
   ```bash
   git clone https://github.com/Krosebrook/INT-Smart-Triage-AI-2.0.git
   cd INT-Smart-Triage-AI-2.0
   npm install
   vercel --prod
   ```

<<<<<<< HEAD
2. **Configure Environment Variables**:
   - `SUPABASE_URL`: Your Supabase project URL
   - `SUPABASE_SERVICE_ROLE_KEY`: Service role key (NOT anon key)

3. **Setup Database**: Execute `supabase-setup.sql` in your Supabase SQL editor
=======
2. **Configure Environment Variables** in Vercel Dashboard:
   
   **Client-Side (exposed to browser):**
   - `VITE_SUPABASE_URL`: Your Supabase project URL
   - `VITE_SUPABASE_ANON_KEY`: Your Supabase anon key
   - `VITE_FORECASTING_API_URL`: Base URL for the FastAPI forecasting microservice

   **Server-Side (API endpoints only):**
   - `SUPABASE_URL`: Your Supabase project URL
   - `SUPABASE_ANON_KEY`: Your Supabase anon key (read-only operations)
   - `SUPABASE_SERVICE_ROLE_KEY`: Service role key (required for write operations)
   - `FORECASTING_SERVICE_URL`: Internal URL to reach the forecasting container (e.g. `http://forecasting-service:8000`)
   - `GEMINI_API_KEY`: Google Gemini API key (optional, for AI features)

3. **Setup Database**: Execute `supabase-setup.sql` in your Supabase SQL editor (re-run after pulling this update to replace the legacy anon insert policy)
>>>>>>> 1008c1da

4. **Verify Deployment**: Check `/api/health-check` endpoint returns 200 OK

## 📋 API Endpoints

<<<<<<< HEAD
=======
### Forecasting Microservice (Python FastAPI)

Run locally:

```bash
cd services/forecasting
python -m venv .venv && source .venv/bin/activate
pip install -r requirements.txt
uvicorn app:app --reload
```

Container build:

```bash
docker build -t int-forecasting-service services/forecasting
docker run --env-file ../../.env -p 8000:8000 int-forecasting-service
```

Key endpoints:

- `POST /forecasts/generate?days=7` – train/regenerate forecasts and persist to Supabase
- `GET /forecasts?days=7` – retrieve stored forecasts for analytics dashboards
- `GET /forecasts/alerts` – surfaced high-volume warnings for Notification Center
- `GET /forecasts/accuracy` – historical accuracy (MAPE & avg error)

>>>>>>> 1008c1da
### GET `/api/health-check`
System health verification with RLS status confirmation

### POST `/api/triage-report`
Secure triage processing with database logging

<<<<<<< HEAD
=======
### POST `/api/report-submit`
Validated report persistence for unauthenticated flows (uses service role with full input sanitization)

>>>>>>> 1008c1da
## 🔒 Security Compliance

✅ **Row Level Security (RLS)** - Enforced with public access denied  
✅ **Environment Variables** - Stored as Vercel secrets  
✅ **HTTPS Enforcement** - All communications encrypted  
✅ **Input Validation** - Comprehensive sanitization  
✅ **Audit Logging** - Complete request tracking  
✅ **Security Headers** - XSS, CSRF, and clickjacking protection  

<<<<<<< HEAD
## 📖 Documentation

- **[DEPLOYMENT.md](./DEPLOYMENT.md)** - Complete production deployment guide
- **[supabase-setup.sql](./supabase-setup.sql)** - Database schema and RLS configuration

=======
## ✨ Recent Improvements (v1.1.0)

- ✅ **100% Test Pass Rate**: All 16 tests passing (was 15/16)
- 📊 **Test Coverage**: Implemented c8 coverage tracking (baseline: 5.43%)
- 🔒 **Automated Security**: Dependabot for dependency updates
- 📦 **Updated Dependencies**: Supabase SDK 2.38.0 → 2.75.0
- 🛠️ **Developer Tools**: Added .nvmrc, prettier, enhanced ESLint
- 📝 **Documentation**: Comprehensive guides for developers and contributors

See [IMPROVEMENTS_IMPLEMENTED.md](./IMPROVEMENTS_IMPLEMENTED.md) for details.

## 📖 Documentation

### Core Documentation
- **[README.md](./README.md)** - This file - System overview and quick start
- **[DEPLOYMENT.md](./DEPLOYMENT.md)** - Complete production deployment guide
- **[BRANCH_MERGE_GUIDE.md](./BRANCH_MERGE_GUIDE.md)** - Safe branch merging procedures
- **[MERGE_QUICK_START.md](./MERGE_QUICK_START.md)** - Quick reference for branch merges
- **[supabase-setup.sql](./supabase-setup.sql)** - Database schema and RLS configuration

## 🔀 Branch Management

Need to merge branches? We've got you covered:

```bash
# Quick validation before merge
./scripts/validate-merge.sh

# See full guide for step-by-step instructions
cat MERGE_QUICK_START.md
```

See [BRANCH_MERGE_GUIDE.md](./BRANCH_MERGE_GUIDE.md) for comprehensive instructions on safely merging branches without breaking the application.

>>>>>>> 1008c1da
## 🎯 For CSR Teams

This tool is designed specifically for Customer Success Representatives to:
- Quickly assess ticket priority and urgency
- Receive tone-appropriate response guidance
- Access relevant Knowledge Base articles
- Maintain complete audit compliance

## 📞 Support

For technical support or security questions, refer to the deployment documentation or contact the INT Inc. technical team.

---

**Built with ❤️ for INT Inc. Customer Success** | **Security-First Design** | **Production Ready**<|MERGE_RESOLUTION|>--- conflicted
+++ resolved
@@ -1,13 +1,10 @@
 # INT Smart Triage AI 2.0 🎯
 
-<<<<<<< HEAD
-=======
 [![Tests](https://img.shields.io/badge/tests-16%2F16%20passing-brightgreen)]()
 [![Coverage](https://img.shields.io/badge/coverage-5.43%25-yellow)]()
 [![Node](https://img.shields.io/badge/node-18.20.0%2B-brightgreen)]()
 [![License](https://img.shields.io/badge/license-MIT-blue)]()
 
->>>>>>> 1008c1da
 **Secure, production-ready AI Triage Tool for INT Inc. Client Success**
 
 Instantly triages client tickets, provides CSRs with empathetic talking points, suggests Knowledge Base articles, and securely logs all activity to Supabase using Vercel Serverless Functions. This system ensures low response times, data persistence, and full security compliance.
@@ -45,10 +42,7 @@
 ├── vercel.json            # Vercel deployment configuration
 ├── api/
 │   ├── health-check.js    # System health and RLS verification
-<<<<<<< HEAD
-=======
 │   ├── report-submit.js   # Validated public submissions via service role
->>>>>>> 1008c1da
 │   └── triage-report.js   # Secure triage processing and logging
 ├── supabase-setup.sql     # Database schema with RLS policies
 ├── DEPLOYMENT.md          # Complete production deployment guide
@@ -65,13 +59,6 @@
    vercel --prod
    ```
 
-<<<<<<< HEAD
-2. **Configure Environment Variables**:
-   - `SUPABASE_URL`: Your Supabase project URL
-   - `SUPABASE_SERVICE_ROLE_KEY`: Service role key (NOT anon key)
-
-3. **Setup Database**: Execute `supabase-setup.sql` in your Supabase SQL editor
-=======
 2. **Configure Environment Variables** in Vercel Dashboard:
    
    **Client-Side (exposed to browser):**
@@ -87,14 +74,11 @@
    - `GEMINI_API_KEY`: Google Gemini API key (optional, for AI features)
 
 3. **Setup Database**: Execute `supabase-setup.sql` in your Supabase SQL editor (re-run after pulling this update to replace the legacy anon insert policy)
->>>>>>> 1008c1da
 
 4. **Verify Deployment**: Check `/api/health-check` endpoint returns 200 OK
 
 ## 📋 API Endpoints
 
-<<<<<<< HEAD
-=======
 ### Forecasting Microservice (Python FastAPI)
 
 Run locally:
@@ -120,19 +104,15 @@
 - `GET /forecasts/alerts` – surfaced high-volume warnings for Notification Center
 - `GET /forecasts/accuracy` – historical accuracy (MAPE & avg error)
 
->>>>>>> 1008c1da
 ### GET `/api/health-check`
 System health verification with RLS status confirmation
 
 ### POST `/api/triage-report`
 Secure triage processing with database logging
 
-<<<<<<< HEAD
-=======
 ### POST `/api/report-submit`
 Validated report persistence for unauthenticated flows (uses service role with full input sanitization)
 
->>>>>>> 1008c1da
 ## 🔒 Security Compliance
 
 ✅ **Row Level Security (RLS)** - Enforced with public access denied  
@@ -142,13 +122,6 @@
 ✅ **Audit Logging** - Complete request tracking  
 ✅ **Security Headers** - XSS, CSRF, and clickjacking protection  
 
-<<<<<<< HEAD
-## 📖 Documentation
-
-- **[DEPLOYMENT.md](./DEPLOYMENT.md)** - Complete production deployment guide
-- **[supabase-setup.sql](./supabase-setup.sql)** - Database schema and RLS configuration
-
-=======
 ## ✨ Recent Improvements (v1.1.0)
 
 - ✅ **100% Test Pass Rate**: All 16 tests passing (was 15/16)
@@ -183,7 +156,6 @@
 
 See [BRANCH_MERGE_GUIDE.md](./BRANCH_MERGE_GUIDE.md) for comprehensive instructions on safely merging branches without breaking the application.
 
->>>>>>> 1008c1da
 ## 🎯 For CSR Teams
 
 This tool is designed specifically for Customer Success Representatives to:
