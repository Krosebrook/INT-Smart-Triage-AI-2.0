{
  "name": "int-smart-triage-ai-2.0",
  "version": "1.0.0",
  "type": "module",
  "description": "Secure, production-ready AI Triage Tool for INT Inc. Client Success",
  "type": "module",
  "main": "index.js",
  "scripts": {
    "predev": "npm run build:modules",
    "dev": "vite",
    "build:modules": "tsc -p tsconfig.build.json",
    "build": "npm run build:modules && vite build",
    "typecheck": "tsc --noEmit",
    "preview": "vite preview",
    "deploy": "vercel --prod",
<<<<<<< HEAD
    "test": "node test/test-error-handling.js && node test/test-api-integration.js",
    "demo": "node demo/error-handling-demo.js"
  },
  "dependencies": {
    "@supabase/supabase-js": "^2.38.0",
    "uuid": "^9.0.1",
    "winston": "^3.17.0"
=======
    "lint": "eslint . --ext .js,.cjs,.ts,.tsx --ignore-path .gitignore",
    "lint:fix": "eslint . --ext .js,.cjs,.ts,.tsx --ignore-path .gitignore --fix",
    "format": "prettier --write \"**/*.{js,cjs,ts,tsx,json,md,html,css}\"",
    "format:check": "prettier --check \"**/*.{js,cjs,ts,tsx,json,md,html,css}\"",
    "test": "npm run test:node && npm run test:ui",
    "test:node": "node --test test/*.test.js",
    "test:ui": "vitest run",
    "test:coverage": "c8 --reporter=text --reporter=html --reporter=lcov npm run test:node",
    "test:coverage-check": "c8 --check-coverage --lines 70 --functions 70 --branches 70 npm run test:node",
    "validate": "npm run format:check && npm run lint && npm test && npm run build"
  },
  "dependencies": {
    "@supabase/supabase-js": "^2.39.2",
    "react": "^18.3.1",
    "react-dom": "^18.3.1",
    "react-router-dom": "^6.26.2",
    "undici": "^6.3.0"
>>>>>>> db7e4a11
  },
  "devDependencies": {
    "@storybook/react": "^8.3.5",
    "@typescript-eslint/eslint-plugin": "^7.15.0",
    "@typescript-eslint/parser": "^7.15.0",
    "@testing-library/jest-dom": "^6.6.3",
    "@testing-library/react": "^16.1.0",
    "@testing-library/user-event": "^14.6.1",
    "@types/react": "^18.3.12",
    "@types/react-dom": "^18.3.2",
    "@vitejs/plugin-react": "^4.3.4",
    "c8": "^10.1.3",
    "eslint": "^8.55.0",
    "jsdom": "^25.0.0",
    "prettier": "^3.6.2",
    "typescript": "^5.6.3",
    "vercel": "^32.4.1",
    "vite": "^5.0.0",
    "vitest": "^2.1.4"
  },
  "keywords": [
    "triage",
    "ai",
    "customer-support",
    "vercel",
    "supabase"
  ],
  "author": "INT Inc.",
  "license": "MIT",
  "engines": {
    "node": ">=18.0.0"
  },
  "c8": {
    "include": [
      "src/**/*.js",
      "api/**/*.js"
    ],
    "exclude": [
      "test/**",
      "**/*.test.js",
      "node_modules/**",
      "dist/**"
    ],
    "all": true
  }
}<|MERGE_RESOLUTION|>--- conflicted
+++ resolved
@@ -13,15 +13,6 @@
     "typecheck": "tsc --noEmit",
     "preview": "vite preview",
     "deploy": "vercel --prod",
-<<<<<<< HEAD
-    "test": "node test/test-error-handling.js && node test/test-api-integration.js",
-    "demo": "node demo/error-handling-demo.js"
-  },
-  "dependencies": {
-    "@supabase/supabase-js": "^2.38.0",
-    "uuid": "^9.0.1",
-    "winston": "^3.17.0"
-=======
     "lint": "eslint . --ext .js,.cjs,.ts,.tsx --ignore-path .gitignore",
     "lint:fix": "eslint . --ext .js,.cjs,.ts,.tsx --ignore-path .gitignore --fix",
     "format": "prettier --write \"**/*.{js,cjs,ts,tsx,json,md,html,css}\"",
@@ -39,7 +30,6 @@
     "react-dom": "^18.3.1",
     "react-router-dom": "^6.26.2",
     "undici": "^6.3.0"
->>>>>>> db7e4a11
   },
   "devDependencies": {
     "@storybook/react": "^8.3.5",
