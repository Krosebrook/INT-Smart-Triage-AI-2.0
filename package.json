{
  "name": "int-smart-triage-ai-2.0",
  "version": "1.0.0",
  "description": "Secure, production-ready AI Triage Tool for INT Inc. Client Success",
  "type": "module",
  "main": "index.js",
  "scripts": {
    "predev": "npm run build:modules",
    "dev": "vite",
    "build:modules": "tsc -p tsconfig.build.json",
    "build": "npm run build:modules && vite build",
    "typecheck": "tsc --noEmit",
    "preview": "vite preview",
    "deploy": "vercel --prod",
    "lint": "eslint . --ext .js,.cjs,.ts,.tsx --ignore-path .gitignore",
    "lint:fix": "eslint . --ext .js,.cjs,.ts,.tsx --ignore-path .gitignore --fix",
    "format": "prettier --write \"**/*.{js,cjs,ts,tsx,json,md,html,css}\"",
    "format:check": "prettier --check \"**/*.{js,cjs,ts,tsx,json,md,html,css}\"",
    "test": "npm run test:node && npm run test:ui",
    "test:node": "node --test test/*.test.js",
    "test:ui": "vitest run",
    "test:coverage": "c8 --reporter=text --reporter=html --reporter=lcov npm run test:node",
    "test:coverage-check": "c8 --check-coverage --lines 70 --functions 70 --branches 70 npm run test:node",
    "validate": "npm run format:check && npm run lint && npm test && npm run build"
  },
  "dependencies": {
    "@supabase/supabase-js": "^2.39.2",
    "react": "^18.3.1",
    "react-dom": "^18.3.1",
    "react-router-dom": "^6.26.2",
    "undici": "^6.3.0"
  },
  "devDependencies": {
    "@storybook/react": "^8.3.5",
    "@typescript-eslint/eslint-plugin": "^7.15.0",
    "@typescript-eslint/parser": "^7.15.0",
    "@testing-library/jest-dom": "^6.6.3",
    "@testing-library/react": "^16.1.0",
    "@testing-library/user-event": "^14.6.1",
    "@types/react": "^18.3.12",
    "@types/react-dom": "^18.3.2",
    "@vitejs/plugin-react": "^4.3.4",
    "c8": "^10.1.3",
    "eslint": "^8.55.0",
    "jsdom": "^25.0.0",
    "prettier": "^3.6.2",
<<<<<<< HEAD
    "vercel": "^48.2.9",
    "vite": "^5.0.0"
=======
    "typescript": "^5.6.3",
    "vercel": "^32.4.1",
    "vite": "^5.0.0",
    "vitest": "^2.1.4"
>>>>>>> d9523768
  },
  "keywords": [
    "triage",
    "ai",
    "customer-support",
    "vercel",
    "supabase"
  ],
  "author": "INT Inc.",
  "license": "MIT",
  "engines": {
    "node": ">=18.0.0"
  },
  "c8": {
    "include": [
      "src/**/*.js",
      "api/**/*.js"
    ],
    "exclude": [
      "test/**",
      "**/*.test.js",
      "node_modules/**",
      "dist/**"
    ],
    "all": true
  }
}<|MERGE_RESOLUTION|>--- conflicted
+++ resolved
@@ -44,15 +44,10 @@
     "eslint": "^8.55.0",
     "jsdom": "^25.0.0",
     "prettier": "^3.6.2",
-<<<<<<< HEAD
-    "vercel": "^48.2.9",
-    "vite": "^5.0.0"
-=======
     "typescript": "^5.6.3",
     "vercel": "^32.4.1",
     "vite": "^5.0.0",
     "vitest": "^2.1.4"
->>>>>>> d9523768
   },
   "keywords": [
     "triage",
