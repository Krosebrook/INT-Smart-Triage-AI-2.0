--- conflicted
+++ resolved
@@ -41,12 +41,8 @@
     "@types/react-dom": "^18.3.2",
     "@vitejs/plugin-react": "^4.3.4",
     "c8": "^10.1.3",
-<<<<<<< HEAD
-    "eslint": "^9.37.0",
-=======
     "eslint": "^8.55.0",
     "jsdom": "^25.0.0",
->>>>>>> f23d4e76
     "prettier": "^3.6.2",
     "typescript": "^5.6.3",
     "vercel": "^32.4.1",
