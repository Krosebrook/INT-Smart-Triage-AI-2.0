--- conflicted
+++ resolved
@@ -12,17 +12,6 @@
     "typecheck": "tsc --noEmit",
     "preview": "vite preview",
     "deploy": "vercel --prod",
-<<<<<<< HEAD
-    "lint": "eslint . --ext .js,.cjs --ignore-path .gitignore",
-    "lint:fix": "eslint . --ext .js,.cjs --ignore-path .gitignore --fix",
-    "format": "prettier --write \"**/*.{js,cjs,json,md,html,css}\"",
-    "format:check": "prettier --check \"**/*.{js,cjs,json,md,html,css}\"",
-    "test": "node --test test/*.test.js",
-    "test:coverage": "c8 --reporter=text --reporter=html --reporter=lcov node --test test/*.test.js",
-    "test:coverage-check": "c8 --check-coverage --lines 70 --functions 70 --branches 70 node --test test/*.test.js",
-    "typecheck": "tsc --noEmit",
-    "validate": "npm run format:check && npm run lint && npm test && npm run typecheck && npm run build"
-=======
     "lint": "eslint . --ext .js,.cjs,.ts,.tsx --ignore-path .gitignore",
     "lint:fix": "eslint . --ext .js,.cjs,.ts,.tsx --ignore-path .gitignore --fix",
     "format": "prettier --write \"**/*.{js,cjs,ts,tsx,json,md,html,css}\"",
@@ -33,7 +22,6 @@
     "test:coverage": "c8 --reporter=text --reporter=html --reporter=lcov npm run test:node",
     "test:coverage-check": "c8 --check-coverage --lines 70 --functions 70 --branches 70 npm run test:node",
     "validate": "npm run format:check && npm run lint && npm test && npm run build"
->>>>>>> e9efb109
   },
   "dependencies": {
     "@supabase/supabase-js": "^2.39.2",
@@ -43,9 +31,6 @@
     "undici": "^6.3.0"
   },
   "devDependencies": {
-<<<<<<< HEAD
-    "@types/node": "^20.14.9",
-=======
     "@storybook/react": "^8.3.5",
     "@typescript-eslint/eslint-plugin": "^7.15.0",
     "@typescript-eslint/parser": "^7.15.0",
@@ -55,16 +40,11 @@
     "@types/react": "^18.3.12",
     "@types/react-dom": "^18.3.2",
     "@vitejs/plugin-react": "^4.3.4",
->>>>>>> e9efb109
     "c8": "^10.1.3",
     "eslint": "^8.55.0",
     "jsdom": "^25.0.0",
     "prettier": "^3.6.2",
-<<<<<<< HEAD
-    "typescript": "^5.5.4",
-=======
     "typescript": "^5.6.3",
->>>>>>> e9efb109
     "vercel": "^32.4.1",
     "vite": "^5.0.0",
     "vitest": "^2.1.4"
