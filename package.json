--- conflicted
+++ resolved
@@ -12,16 +12,6 @@
     "typecheck": "tsc --noEmit",
     "preview": "vite preview",
     "deploy": "vercel --prod",
-<<<<<<< HEAD
-    "lint": "eslint . --ext .js,.cjs --ignore-path .gitignore",
-    "lint:fix": "eslint . --ext .js,.cjs --ignore-path .gitignore --fix",
-    "format": "prettier --write \"**/*.{js,cjs,json,md,html,css}\"",
-    "format:check": "prettier --check \"**/*.{js,cjs,json,md,html,css}\"",
-    "test": "node --test test/*.test.js",
-    "test:e2e": "npm run build:modules && playwright test",
-    "test:coverage": "c8 --reporter=text --reporter=html --reporter=lcov node --test test/*.test.js",
-    "test:coverage-check": "c8 --check-coverage --lines 70 --functions 70 --branches 70 node --test test/*.test.js",
-=======
     "lint": "eslint . --ext .js,.cjs,.ts,.tsx --ignore-path .gitignore",
     "lint:fix": "eslint . --ext .js,.cjs,.ts,.tsx --ignore-path .gitignore --fix",
     "format": "prettier --write \"**/*.{js,cjs,ts,tsx,json,md,html,css}\"",
@@ -31,7 +21,6 @@
     "test:ui": "vitest run",
     "test:coverage": "c8 --reporter=text --reporter=html --reporter=lcov npm run test:node",
     "test:coverage-check": "c8 --check-coverage --lines 70 --functions 70 --branches 70 npm run test:node",
->>>>>>> 6d428f9d
     "validate": "npm run format:check && npm run lint && npm test && npm run build"
   },
   "dependencies": {
@@ -42,9 +31,6 @@
     "undici": "^6.3.0"
   },
   "devDependencies": {
-<<<<<<< HEAD
-    "@playwright/test": "^1.56.1",
-=======
     "@storybook/react": "^8.3.5",
     "@typescript-eslint/eslint-plugin": "^7.15.0",
     "@typescript-eslint/parser": "^7.15.0",
@@ -54,16 +40,11 @@
     "@types/react": "^18.3.12",
     "@types/react-dom": "^18.3.2",
     "@vitejs/plugin-react": "^4.3.4",
->>>>>>> 6d428f9d
     "c8": "^10.1.3",
     "eslint": "^8.55.0",
     "jsdom": "^25.0.0",
     "prettier": "^3.6.2",
-<<<<<<< HEAD
-    "typescript": "^5.9.3",
-=======
     "typescript": "^5.6.3",
->>>>>>> 6d428f9d
     "vercel": "^32.4.1",
     "vite": "^5.0.0",
     "vitest": "^2.1.4"
