--- conflicted
+++ resolved
@@ -9,15 +9,9 @@
     "build": "vite build",
     "preview": "vite preview",
     "deploy": "vercel --prod",
-<<<<<<< HEAD
-    "test": "node --test test/*.test.js",
-    "test:unit": "node --test test/unit/*.test.js",
-    "test:security": "node --test test/security/*.test.js"
-=======
     "lint": "eslint . --ext .js,.cjs --ignore-path .gitignore",
     "lint:fix": "eslint . --ext .js,.cjs --ignore-path .gitignore --fix",
     "test": "node --test test/*.test.js"
->>>>>>> b9cf6175
   },
   "dependencies": {
     "@supabase/supabase-js": "^2.39.2",
