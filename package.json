--- conflicted
+++ resolved
@@ -7,20 +7,6 @@
   "scripts": {
     "predev": "npm run build:modules",
     "dev": "vite",
-<<<<<<< HEAD
-    "build": "vite build",
-    "build:sdk": "tsc -p packages/sdk/tsconfig.json",
-    "preview": "vite preview",
-    "deploy": "vercel --prod",
-    "lint": "eslint . --ext .js,.cjs --ignore-path .gitignore",
-    "lint:fix": "eslint . --ext .js,.cjs --ignore-path .gitignore --fix",
-    "format": "prettier --write \"**/*.{js,cjs,json,md,html,css}\"",
-    "format:check": "prettier --check \"**/*.{js,cjs,json,md,html,css}\"",
-    "test": "node --test test/*.test.js",
-    "test:coverage": "c8 --reporter=text --reporter=html --reporter=lcov node --test test/*.test.js",
-    "test:coverage-check": "c8 --check-coverage --lines 70 --functions 70 --branches 70 node --test test/*.test.js",
-    "validate": "npm run format:check && npm run lint && npm test && npm run build && npm run build:sdk"
-=======
     "build:modules": "tsc -p tsconfig.build.json",
     "build": "npm run build:modules && vite build",
     "typecheck": "tsc --noEmit",
@@ -36,7 +22,6 @@
     "test:coverage": "c8 --reporter=text --reporter=html --reporter=lcov npm run test:node",
     "test:coverage-check": "c8 --check-coverage --lines 70 --functions 70 --branches 70 npm run test:node",
     "validate": "npm run format:check && npm run lint && npm test && npm run build"
->>>>>>> 6d2d6d50
   },
   "dependencies": {
     "@supabase/supabase-js": "^2.39.2",
