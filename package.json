{
  "name": "int-smart-triage-ai-2.0",
  "version": "1.0.0",
  "description": "Secure, production-ready AI Triage Tool for INT Inc. Client Success",
  "type": "module",
  "main": "index.js",
  "scripts": {
    "predev": "npm run build:modules",
    "dev": "vite",
    "build:modules": "tsc -p tsconfig.build.json",
    "build": "npm run build:modules && vite build",
    "typecheck": "tsc --noEmit",
    "preview": "vite preview",
    "deploy": "vercel --prod",
<<<<<<< HEAD
    "lint": "eslint . --ext .js,.cjs --ignore-path .gitignore",
    "lint:fix": "eslint . --ext .js,.cjs --ignore-path .gitignore --fix",
    "format": "prettier --write \"**/*.{js,cjs,json,md,html,css}\"",
    "format:check": "prettier --check \"**/*.{js,cjs,json,md,html,css}\"",
    "test": "node --test test/*.test.js",
    "test:coverage": "c8 --reporter=text --reporter=html --reporter=lcov node --test test/*.test.js",
    "test:coverage-check": "c8 --check-coverage --lines 70 --functions 70 --branches 70 node --test test/*.test.js",
    "test:e2e": "playwright test",
=======
    "lint": "eslint . --ext .js,.cjs,.ts,.tsx --ignore-path .gitignore",
    "lint:fix": "eslint . --ext .js,.cjs,.ts,.tsx --ignore-path .gitignore --fix",
    "format": "prettier --write \"**/*.{js,cjs,ts,tsx,json,md,html,css}\"",
    "format:check": "prettier --check \"**/*.{js,cjs,ts,tsx,json,md,html,css}\"",
    "test": "npm run test:node && npm run test:ui",
    "test:node": "node --test test/*.test.js",
    "test:ui": "vitest run",
    "test:coverage": "c8 --reporter=text --reporter=html --reporter=lcov npm run test:node",
    "test:coverage-check": "c8 --check-coverage --lines 70 --functions 70 --branches 70 npm run test:node",
>>>>>>> 428fb01e
    "validate": "npm run format:check && npm run lint && npm test && npm run build"
  },
  "dependencies": {
    "@supabase/supabase-js": "^2.39.2",
<<<<<<< HEAD
    "undici": "^6.3.0",
    "zod": "^3.23.8"
  },
  "devDependencies": {
    "@playwright/test": "^1.47.2",
    "@types/node": "^20.14.9",
    "esbuild": "^0.21.5",
=======
    "react": "^18.3.1",
    "react-dom": "^18.3.1",
    "react-router-dom": "^6.26.2",
    "undici": "^6.3.0"
  },
  "devDependencies": {
    "@storybook/react": "^8.3.5",
    "@typescript-eslint/eslint-plugin": "^7.15.0",
    "@typescript-eslint/parser": "^7.15.0",
    "@testing-library/jest-dom": "^6.6.3",
    "@testing-library/react": "^16.1.0",
    "@testing-library/user-event": "^14.6.1",
    "@types/react": "^18.3.12",
    "@types/react-dom": "^18.3.2",
    "@vitejs/plugin-react": "^4.3.4",
>>>>>>> 428fb01e
    "c8": "^10.1.3",
    "eslint": "^8.55.0",
    "jsdom": "^25.0.0",
    "prettier": "^3.6.2",
    "typescript": "^5.6.3",
    "vercel": "^32.4.1",
    "vite": "^5.0.0",
    "vitest": "^2.1.4"
  },
  "keywords": [
    "triage",
    "ai",
    "customer-support",
    "vercel",
    "supabase"
  ],
  "author": "INT Inc.",
  "license": "MIT",
  "engines": {
    "node": ">=18.0.0"
  },
  "c8": {
    "include": [
      "src/**/*.js",
      "api/**/*.js"
    ],
    "exclude": [
      "test/**",
      "**/*.test.js",
      "node_modules/**",
      "dist/**"
    ],
    "all": true
  }
}<|MERGE_RESOLUTION|>--- conflicted
+++ resolved
@@ -12,16 +12,6 @@
     "typecheck": "tsc --noEmit",
     "preview": "vite preview",
     "deploy": "vercel --prod",
-<<<<<<< HEAD
-    "lint": "eslint . --ext .js,.cjs --ignore-path .gitignore",
-    "lint:fix": "eslint . --ext .js,.cjs --ignore-path .gitignore --fix",
-    "format": "prettier --write \"**/*.{js,cjs,json,md,html,css}\"",
-    "format:check": "prettier --check \"**/*.{js,cjs,json,md,html,css}\"",
-    "test": "node --test test/*.test.js",
-    "test:coverage": "c8 --reporter=text --reporter=html --reporter=lcov node --test test/*.test.js",
-    "test:coverage-check": "c8 --check-coverage --lines 70 --functions 70 --branches 70 node --test test/*.test.js",
-    "test:e2e": "playwright test",
-=======
     "lint": "eslint . --ext .js,.cjs,.ts,.tsx --ignore-path .gitignore",
     "lint:fix": "eslint . --ext .js,.cjs,.ts,.tsx --ignore-path .gitignore --fix",
     "format": "prettier --write \"**/*.{js,cjs,ts,tsx,json,md,html,css}\"",
@@ -31,20 +21,10 @@
     "test:ui": "vitest run",
     "test:coverage": "c8 --reporter=text --reporter=html --reporter=lcov npm run test:node",
     "test:coverage-check": "c8 --check-coverage --lines 70 --functions 70 --branches 70 npm run test:node",
->>>>>>> 428fb01e
     "validate": "npm run format:check && npm run lint && npm test && npm run build"
   },
   "dependencies": {
     "@supabase/supabase-js": "^2.39.2",
-<<<<<<< HEAD
-    "undici": "^6.3.0",
-    "zod": "^3.23.8"
-  },
-  "devDependencies": {
-    "@playwright/test": "^1.47.2",
-    "@types/node": "^20.14.9",
-    "esbuild": "^0.21.5",
-=======
     "react": "^18.3.1",
     "react-dom": "^18.3.1",
     "react-router-dom": "^6.26.2",
@@ -60,7 +40,6 @@
     "@types/react": "^18.3.12",
     "@types/react-dom": "^18.3.2",
     "@vitejs/plugin-react": "^4.3.4",
->>>>>>> 428fb01e
     "c8": "^10.1.3",
     "eslint": "^8.55.0",
     "jsdom": "^25.0.0",
